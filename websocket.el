--- conflicted
+++ resolved
@@ -681,19 +681,13 @@
 `websocket-unparseable-frame': Data in the error is a string
 describing the problem with the frame.
 
-<<<<<<< HEAD
 `nowait': If NOWAIT is true, return without waiting for the
 connection to complete.
-=======
-`nowait': If NOWAIT is non-nil,
-return without waiting for the connection to complete.
-Default nil.
 
 `custom-headers-alist': An alist of custom headers to pass to the
 server. The car is the header name, the cdr is the header value.
 These are different from the extensions because it is not related
 to the websocket protocol.
->>>>>>> 058e8f46
 "
   (let* ((name (format "websocket to %s" url))
          (url-struct (url-generic-parse-url url))
